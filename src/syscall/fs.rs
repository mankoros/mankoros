//! Filesystem related syscall
//!

<<<<<<< HEAD
use core::cmp::min;
=======
>>>>>>> 1110392c
use log::{debug, info, warn};

use crate::{
    arch::within_sum,
    fs::{
        self,
        disk::BLOCK_SIZE,
        memfs::zero::ZeroDev,
        new_vfs::{path::Path, top::VfsFileRef, VfsFileKind},
<<<<<<< HEAD
        pipe::Pipe,
=======
>>>>>>> 1110392c
    },
    memory::{UserReadPtr, UserWritePtr},
    tools::{errors::SysError, user_check::UserCheck},
};

use super::{Syscall, SyscallResult};

/// 文件信息类
#[repr(C)]
pub struct Kstat {
    /// 设备
    pub st_dev: u64,
    /// inode 编号
    pub st_ino: u64,
    /// 文件类型
    pub st_mode: u32,
    /// 硬链接数
    pub st_nlink: u32,
    /// 用户 id
    pub st_uid: u32,
    /// 用户组 id
    pub st_gid: u32,
    /// 设备号
    pub st_rdev: u64,
    _pad0: u64,
    /// 文件大小
    pub st_size: u64,
    /// 块大小
    pub st_blksize: u32,
    _pad1: u32,
    /// 块个数
    pub st_blocks: u64,
    /// 最后一次访问时间 (秒)
    pub st_atime_sec: isize,
    /// 最后一次访问时间 (纳秒)
    pub st_atime_nsec: isize,
    /// 最后一次修改时间 (秒)
    pub st_mtime_sec: isize,
    /// 最后一次修改时间 (纳秒)
    pub st_mtime_nsec: isize,
    /// 最后一次改变状态时间 (秒)
    pub st_ctime_sec: isize,
    /// 最后一次改变状态时间 (纳秒)
    pub st_ctime_nsec: isize,
}

pub const AT_REMOVEDIR: usize = 1 << 9;
pub const AT_FDCWD: usize = -100isize as usize;

impl<'a> Syscall<'a> {
<<<<<<< HEAD
    pub async fn sys_write(&mut self) -> SyscallResult {
        let args = self.cx.syscall_args();
        let (fd, buf, len) = (args[0], UserWritePtr::from_usize(args[1]), args[2]);

        info!("Syscall: write, fd {fd}, len: {len}");

        let buf = unsafe { core::slice::from_raw_parts(buf.raw_ptr(), len) };
        let fd = self.lproc.with_mut_fdtable(|f| f.get(fd));
        // TODO: is it safe ?
        if let Some(fd) = fd {
            let write_len = within_sum_async(fd.file.write_at(0, buf)).await?;
            Ok(write_len)
        } else {
            Err(SysError::EBADF)
        }
    }
    pub async fn sys_read(&mut self) -> SyscallResult {
        let args = self.cx.syscall_args();
        let (fd, buf, len) = (args[0], UserWritePtr::from_usize(args[1]), args[2]);

        info!("Syscall: read, fd {fd}");

        // *mut u8 does not implement Send
        let buf = unsafe { core::slice::from_raw_parts_mut(buf.raw_ptr_mut(), len) };

        let fd = self.lproc.with_mut_fdtable(|f| f.get(fd));
        if let Some(fd) = fd {
            let read_len = within_sum_async(fd.file.read_at(0, buf)).await?;
            Ok(read_len)
        } else {
            Err(SysError::EBADF)
        }
    }

    pub async fn sys_openat(&mut self) -> SyscallResult {
        let args = self.cx.syscall_args();
        let (dir_fd, path, raw_flags, _user_mode) =
            (args[0], args[1], args[2] as u32, args[3] as i32);

        info!("Syscall: openat");

        // Parse flags
        let flags = OpenFlags::from_bits_truncate(raw_flags);

        let user_check = UserCheck::new_with_sum(&self.lproc);
        let path = user_check.checked_read_cstr(path as *const u8)?;
        let path = Path::from_string(path).expect("Error parsing path");
        debug!("path: {:?}", path);

        let dir = if path.is_absolute() {
            fs::root::get_root_dir()
        } else {
            if dir_fd == AT_FDCWD {
                let cwd = self.lproc.with_fsinfo(|f| f.cwd.clone());
                fs::root::get_root_dir().resolve(&cwd).await?
            } else {
                let file = self
                    .lproc
                    .with_mut_fdtable(|f| f.get(dir_fd as usize))
                    .map(|fd| fd.file.clone())
                    .ok_or(SysError::EBADF)?;
                if file.attr().await?.kind != VfsFileKind::Directory {
                    return Err(SysError::ENOTDIR);
                }
                file
            }
        };

        let file = match dir.resolve(&path).await {
            Ok(file) => file,
            Err(SysError::ENOENT) => {
                // Check if CREATE flag is set
                if !flags.contains(OpenFlags::CREATE) {
                    return Err(SysError::ENOENT);
                }
                // Create file
                // 1. ensure file dir exists
                let (dir_path, file_name) = path.split_dir_file();
                let direct_dir = dir.resolve(&dir_path).await?;
                // 2. create file
                let file = direct_dir.create(&file_name, VfsFileKind::RegularFile).await?;
                file
            }
            Err(e) => {
                return Err(e);
            }
        };

        self.lproc.with_mut_fdtable(|f| Ok(f.alloc(file) as usize))
    }

    /// 创建管道，在 *pipe 记录读管道的 fd，在 *(pipe+1) 记录写管道的 fd。
    /// 成功时返回 0，失败则返回 -1
    pub fn sys_pipe(&mut self) -> SyscallResult {
        let args = self.cx.syscall_args();
        let pipe = UserWritePtr::from(args[0]);

        info!("Syscall: pipe");
        let (pipe_read, pipe_write) = Pipe::new_pipe();
        let _user_check = UserCheck::new_with_sum(&self.lproc);

        self.lproc.with_mut_fdtable(|table| {
            let read_fd = table.alloc(VfsFileRef::new(pipe_read));
            let write_fd = table.alloc(VfsFileRef::new(pipe_write));

            debug!("read_fd: {}", read_fd);
            debug!("write_fd: {}", write_fd);

            // TODO: check user permissions
            unsafe { *pipe.raw_ptr_mut() = read_fd as u32 }
            unsafe { *pipe.raw_ptr_mut().add(1) = write_fd as u32 }
        });
        Ok(0)
    }

    pub fn sys_close(&mut self) -> SyscallResult {
        info!("Syscall: close");
        let args = self.cx.syscall_args();
        let fd = args[0];

        self.lproc.with_mut_fdtable(|m| {
            if let Some(_) = m.remove(fd) {
                // close() returns zero on success.  On error, -1 is returned
                // https://man7.org/linux/man-pages/man2/close.2.html
                Ok(0)
            } else {
                Err(SysError::EBADF)
            }
        })
    }

=======
>>>>>>> 1110392c
    pub async fn sys_fstat(&self) -> SyscallResult {
        info!("Syscall: fstat");
        let args = self.cx.syscall_args();
        let (fd, kstat) = (args[0], args[1]);
        if let Some(fd) = self.lproc.with_mut_fdtable(|f| f.get(fd)) {
            // TODO: check stat() returned error
            let fstat = fd.file.attr().await?;

            within_sum(|| unsafe {
                *(kstat as *mut Kstat) = Kstat {
                    st_dev: fstat.device_id as u64,
                    st_ino: 1,
                    st_mode: 0,
                    // TODO: when linkat is implemented, use their infrastructure to check link num
                    st_nlink: 1,
                    st_uid: 0,
                    st_gid: 0,
                    st_rdev: 0,
                    _pad0: 0,
                    st_size: fstat.byte_size as u64,
                    st_blksize: BLOCK_SIZE as u32,
                    _pad1: 0,
                    st_blocks: fstat.block_count as u64,
                    st_atime_sec: 0,
                    st_atime_nsec: 0,
                    st_mtime_sec: 0,
                    st_mtime_nsec: 0,
                    st_ctime_sec: 0,
                    st_ctime_nsec: 0,
                }
            });
            return Ok(0);
        }
        Err(SysError::EBADF)
    }

    pub async fn sys_mkdir(&self) -> SyscallResult {
        let args = self.cx.syscall_args();
        let (_dir_fd, path, _user_mode) = (args[0], args[1], args[2]);
        info!("Syscall: mkdir");
        let user_check = UserCheck::new_with_sum(&self.lproc);
        let path = user_check.checked_read_cstr(path as *const u8)?;
        let mut path = Path::from_string(path).expect("Error parsing path");

        let root_fs = fs::root::get_root_dir();

        if !path.is_absolute() {
            // FIXME: us dir_fd to determine current dir
            let cwd = self.lproc.with_fsinfo(|f| f.cwd.clone()).to_string();
            let mut path_str = path.to_string();
            path_str.push_str(&cwd);
            path = Path::from_str(path_str.as_str()).expect("Error parsing path");
        }
        debug!("Creating directory: {:?}", path);
        if root_fs.clone().resolve(&path).await.is_ok() {
            debug!("Directory already exists: {:?}", path);
            return Ok(0);
        }
        root_fs.create(path.to_string().as_str(), VfsFileKind::Directory).await?;
        Ok(0)
    }

    pub fn sys_dup(&mut self) -> SyscallResult {
        let args = self.cx.syscall_args();
        let fd = args[0];

        self.lproc.with_mut_fdtable(|table| {
            if let Some(old_fd) = table.get(fd) {
                let new_fd = table.alloc(old_fd.file.clone());
                Ok(new_fd)
            } else {
                Err(SysError::EBADF)
            }
        })
    }
    pub fn sys_dup3(&mut self) -> SyscallResult {
        let args = self.cx.syscall_args();
        let (old_fd, new_fd) = (args[0], args[1]);

        self.lproc.with_mut_fdtable(|table| {
            if let Some(old_fd) = table.get(old_fd) {
                table.insert(new_fd, old_fd.file.clone());
                Ok(new_fd)
            } else {
                Err(SysError::EBADF)
            }
        })
    }

    pub async fn sys_getdents(&mut self) -> SyscallResult {
        let args = self.cx.syscall_args();
        let (fd, buf, len) = (args[0], UserWritePtr::<u8>::from(args[1]), args[2]);

        info!(
            "Syscall: getdents (fd: {:?}, buf: {:?}, len: {:?})",
            fd,
            buf.as_usize(),
            len
        );

        let fd_obj = self.lproc.with_fdtable(|f| f.get(fd)).ok_or(SysError::EBADF)?;
        let file = fd_obj.file.clone();

        /// 目录信息类
        #[repr(packed)]
        #[derive(Clone, Copy)]
        struct DirentFront {
            d_ino: u64,
            d_off: u64,
            d_reclen: u16,
            d_type: u8,
            // dynmaic-len cstr d_name followsing here
        }

        impl DirentFront {
            const DT_UNKNOWN: u8 = 0;
            const DT_FIFO: u8 = 1;
            const DT_CHR: u8 = 2;
            const DT_DIR: u8 = 4;
            const DT_BLK: u8 = 6;
            const DT_REG: u8 = 8;
            const DT_LNK: u8 = 10;
            const DT_SOCK: u8 = 12;
            const DT_WHT: u8 = 14;

            pub fn as_dtype(kind: VfsFileKind) -> u8 {
                match kind {
                    VfsFileKind::Unknown => Self::DT_UNKNOWN,
                    VfsFileKind::Pipe => Self::DT_FIFO,
                    VfsFileKind::CharDevice => Self::DT_CHR,
                    VfsFileKind::Directory => Self::DT_DIR,
                    VfsFileKind::BlockDevice => Self::DT_BLK,
                    VfsFileKind::RegularFile => Self::DT_REG,
                    VfsFileKind::SymbolLink => Self::DT_LNK,
                    VfsFileKind::SocketFile => Self::DT_SOCK,
                }
            }
        }

        let mut wroten_len = 0;

        for (name, vfs_entry) in file.list().await? {
            // TODO-BUG: 检查写入后的长度是否满足 u64 的对齐要求, 不满足补 0
            // TODO: d_name 是 &str, 末尾可能会有很多 \0, 想办法去掉它们
            let this_entry_len = core::mem::size_of::<DirentFront>() + name.len() + 1;
            if wroten_len + this_entry_len > len {
                break;
            }

            let dirent_front = DirentFront {
                d_ino: 1,
                d_off: this_entry_len as u64,
                d_reclen: this_entry_len as u16,
                d_type: DirentFront::as_dtype(vfs_entry.attr().await?.kind),
            };

            let dirent_beg = buf.add(wroten_len).as_usize() as *mut DirentFront;
            let d_name_beg = buf.add(wroten_len + core::mem::size_of::<DirentFront>());

            debug!("dirent: {:x}", dirent_beg as usize);

            let user_check = UserCheck::new_with_sum(&self.lproc);
            user_check.checked_write(dirent_beg, dirent_front.clone())?;
            user_check.checked_write_cstr(d_name_beg.as_usize() as *mut u8, &name)?;

            wroten_len += this_entry_len;
        }

        Ok(wroten_len)
    }

    pub async fn sys_unlinkat(&mut self) -> SyscallResult {
        let args = self.cx.syscall_args();
        let (dir_fd, path_name, flags) = (args[0], args[1], args[2]);

        info!(
            "Syscall: unlinkat (dir_fd: {:?}, path_name: {:?}, flags: {:?})",
            dir_fd, path_name, flags
        );

        let need_to_be_dir = (flags & AT_REMOVEDIR) != 0;

        let user_check = UserCheck::new_with_sum(&self.lproc);
        let path_name = user_check.checked_read_cstr(path_name as *const u8)?;

        debug!("unlinkat: path_name: {:?}", path_name);

        let path = Path::from_string(path_name)?;

        let dir;
        let file_name;
        if path.is_absolute() {
            let dir_path = path.remove_tail();
            dir = fs::root::get_root_dir().resolve(&dir_path).await?;
            file_name = path.last();
        } else {
            let fd_dir = if dir_fd == AT_FDCWD {
                let cwd = self.lproc.with_fsinfo(|f| f.cwd.clone());
                fs::root::get_root_dir().resolve(&cwd).await?
            } else {
                self.lproc.with_fdtable(|f| f.get(dir_fd)).ok_or(SysError::EBADF)?.file.clone()
            };

            let rel_dir_path = path.remove_tail();
            dir = fd_dir.resolve(&rel_dir_path).await?;
            file_name = path.last();
        }

        let file_type = dir.clone().lookup(file_name).await?.attr().await?.kind;
        if need_to_be_dir && file_type != VfsFileKind::Directory {
            return Err(SysError::ENOTDIR);
        }
        if !need_to_be_dir && file_type == VfsFileKind::Directory {
            return Err(SysError::EISDIR);
        }

        // TODO: 延迟删除: 这个操作会直接让底层 FS 删除文件, 但是如果有其他进程正在使用这个文件, 应该延迟删除
        // 已知 fat32 fs 要求被删除的文件夹是空的, 不然会返回错误, 可能该行为需要被明确到 VFS 层
        dir.remove(&file_name).await.map(|_| 0)
    }

    pub async fn sys_mount(&mut self) -> SyscallResult {
        let args = self.cx.syscall_args();
        let (device, mount_point, _fs_type, _flags, _data): (
            UserReadPtr<u8>,
            UserReadPtr<u8>,
            UserReadPtr<u8>,
            u32,
            UserReadPtr<u8>,
        ) = (
            UserReadPtr::from_usize(args[0]),
            UserReadPtr::from_usize(args[1]),
            UserReadPtr::from_usize(args[2]),
            args[3] as u32,
            UserReadPtr::from_usize(args[4]),
        );

        let user_check = UserCheck::new_with_sum(&self.lproc);
        let device = user_check.checked_read_cstr(device.raw_ptr())?;
        let mount_point = user_check.checked_read_cstr(mount_point.raw_ptr())?;
        info!(
            "Syscall: mount (device: {:?}, mount_point: {:?})",
            device, mount_point
        );
        let _device_path = Path::from_string(device)?;
        // TODO: real mount the device

        // TODO: deal with relative path?
        let cwd = self.lproc.with_mut_fsinfo(|f| f.cwd.clone());
        let mut mount_point = Path::from_string(mount_point)?;
        if !mount_point.is_root() {
            // Canonicalize path
            let tmp = cwd.to_string() + "/" + &mount_point.to_string();
            mount_point = Path::from_string(tmp)?;
            debug_assert!(mount_point.is_absolute());
        }

        let (path, name) = mount_point.split_dir_file();
        let dir = fs::root::get_root_dir().resolve(&path).await?;
        if dir.lookup(&name).await.is_err() {
            warn!("mount: user gives a non-exist dir: {:?}", path);
            warn!("mount: to pass the test, we create it");
            dir.create(&name, VfsFileKind::Directory).await?;
        }
        dir.attach(&name, VfsFileRef::new(ZeroDev)).await?;

        Ok(0)
    }

    pub async fn sys_umount(&mut self) -> SyscallResult {
        let args = self.cx.syscall_args();
        let (mount_point, _flags) = (UserReadPtr::from_usize(args[0]), args[1] as u32);

        let user_check = UserCheck::new_with_sum(&self.lproc);
        let mount_point = user_check.checked_read_cstr(mount_point.raw_ptr())?;
        info!("Syscall: umount (mount_point: {:?})", mount_point);

        let cwd = self.lproc.with_mut_fsinfo(|f| f.cwd.clone());
        let mount_point = cwd.to_string() + "/" + &mount_point;
        // Canonicalize path
        let mount_point = Path::from_string(mount_point)?;
        let (dir_path, file_name) = mount_point.split_dir_file();
        fs::root::get_root_dir().resolve(&dir_path).await?.detach(&file_name).await?;
        Ok(0)
    }
}<|MERGE_RESOLUTION|>--- conflicted
+++ resolved
@@ -1,10 +1,7 @@
 //! Filesystem related syscall
 //!
 
-<<<<<<< HEAD
 use core::cmp::min;
-=======
->>>>>>> 1110392c
 use log::{debug, info, warn};
 
 use crate::{
@@ -14,10 +11,7 @@
         disk::BLOCK_SIZE,
         memfs::zero::ZeroDev,
         new_vfs::{path::Path, top::VfsFileRef, VfsFileKind},
-<<<<<<< HEAD
         pipe::Pipe,
-=======
->>>>>>> 1110392c
     },
     memory::{UserReadPtr, UserWritePtr},
     tools::{errors::SysError, user_check::UserCheck},
@@ -68,140 +62,6 @@
 pub const AT_FDCWD: usize = -100isize as usize;
 
 impl<'a> Syscall<'a> {
-<<<<<<< HEAD
-    pub async fn sys_write(&mut self) -> SyscallResult {
-        let args = self.cx.syscall_args();
-        let (fd, buf, len) = (args[0], UserWritePtr::from_usize(args[1]), args[2]);
-
-        info!("Syscall: write, fd {fd}, len: {len}");
-
-        let buf = unsafe { core::slice::from_raw_parts(buf.raw_ptr(), len) };
-        let fd = self.lproc.with_mut_fdtable(|f| f.get(fd));
-        // TODO: is it safe ?
-        if let Some(fd) = fd {
-            let write_len = within_sum_async(fd.file.write_at(0, buf)).await?;
-            Ok(write_len)
-        } else {
-            Err(SysError::EBADF)
-        }
-    }
-    pub async fn sys_read(&mut self) -> SyscallResult {
-        let args = self.cx.syscall_args();
-        let (fd, buf, len) = (args[0], UserWritePtr::from_usize(args[1]), args[2]);
-
-        info!("Syscall: read, fd {fd}");
-
-        // *mut u8 does not implement Send
-        let buf = unsafe { core::slice::from_raw_parts_mut(buf.raw_ptr_mut(), len) };
-
-        let fd = self.lproc.with_mut_fdtable(|f| f.get(fd));
-        if let Some(fd) = fd {
-            let read_len = within_sum_async(fd.file.read_at(0, buf)).await?;
-            Ok(read_len)
-        } else {
-            Err(SysError::EBADF)
-        }
-    }
-
-    pub async fn sys_openat(&mut self) -> SyscallResult {
-        let args = self.cx.syscall_args();
-        let (dir_fd, path, raw_flags, _user_mode) =
-            (args[0], args[1], args[2] as u32, args[3] as i32);
-
-        info!("Syscall: openat");
-
-        // Parse flags
-        let flags = OpenFlags::from_bits_truncate(raw_flags);
-
-        let user_check = UserCheck::new_with_sum(&self.lproc);
-        let path = user_check.checked_read_cstr(path as *const u8)?;
-        let path = Path::from_string(path).expect("Error parsing path");
-        debug!("path: {:?}", path);
-
-        let dir = if path.is_absolute() {
-            fs::root::get_root_dir()
-        } else {
-            if dir_fd == AT_FDCWD {
-                let cwd = self.lproc.with_fsinfo(|f| f.cwd.clone());
-                fs::root::get_root_dir().resolve(&cwd).await?
-            } else {
-                let file = self
-                    .lproc
-                    .with_mut_fdtable(|f| f.get(dir_fd as usize))
-                    .map(|fd| fd.file.clone())
-                    .ok_or(SysError::EBADF)?;
-                if file.attr().await?.kind != VfsFileKind::Directory {
-                    return Err(SysError::ENOTDIR);
-                }
-                file
-            }
-        };
-
-        let file = match dir.resolve(&path).await {
-            Ok(file) => file,
-            Err(SysError::ENOENT) => {
-                // Check if CREATE flag is set
-                if !flags.contains(OpenFlags::CREATE) {
-                    return Err(SysError::ENOENT);
-                }
-                // Create file
-                // 1. ensure file dir exists
-                let (dir_path, file_name) = path.split_dir_file();
-                let direct_dir = dir.resolve(&dir_path).await?;
-                // 2. create file
-                let file = direct_dir.create(&file_name, VfsFileKind::RegularFile).await?;
-                file
-            }
-            Err(e) => {
-                return Err(e);
-            }
-        };
-
-        self.lproc.with_mut_fdtable(|f| Ok(f.alloc(file) as usize))
-    }
-
-    /// 创建管道，在 *pipe 记录读管道的 fd，在 *(pipe+1) 记录写管道的 fd。
-    /// 成功时返回 0，失败则返回 -1
-    pub fn sys_pipe(&mut self) -> SyscallResult {
-        let args = self.cx.syscall_args();
-        let pipe = UserWritePtr::from(args[0]);
-
-        info!("Syscall: pipe");
-        let (pipe_read, pipe_write) = Pipe::new_pipe();
-        let _user_check = UserCheck::new_with_sum(&self.lproc);
-
-        self.lproc.with_mut_fdtable(|table| {
-            let read_fd = table.alloc(VfsFileRef::new(pipe_read));
-            let write_fd = table.alloc(VfsFileRef::new(pipe_write));
-
-            debug!("read_fd: {}", read_fd);
-            debug!("write_fd: {}", write_fd);
-
-            // TODO: check user permissions
-            unsafe { *pipe.raw_ptr_mut() = read_fd as u32 }
-            unsafe { *pipe.raw_ptr_mut().add(1) = write_fd as u32 }
-        });
-        Ok(0)
-    }
-
-    pub fn sys_close(&mut self) -> SyscallResult {
-        info!("Syscall: close");
-        let args = self.cx.syscall_args();
-        let fd = args[0];
-
-        self.lproc.with_mut_fdtable(|m| {
-            if let Some(_) = m.remove(fd) {
-                // close() returns zero on success.  On error, -1 is returned
-                // https://man7.org/linux/man-pages/man2/close.2.html
-                Ok(0)
-            } else {
-                Err(SysError::EBADF)
-            }
-        })
-    }
-
-=======
->>>>>>> 1110392c
     pub async fn sys_fstat(&self) -> SyscallResult {
         info!("Syscall: fstat");
         let args = self.cx.syscall_args();
