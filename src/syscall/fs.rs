--- conflicted
+++ resolved
@@ -5,7 +5,10 @@
 
 use crate::{
     axerrno::AxError,
-    fs::{self, vfs::{filesystem::VfsNode, path}},
+    fs::{
+        self,
+        vfs::{filesystem::VfsNode, path},
+    },
     memory::kernel_phys_to_virt,
     process::process::FileDescriptor,
     utils,
@@ -63,15 +66,8 @@
             if fd >= fds.len() {
                 return Err(AxError::InvalidInput);
             }
-<<<<<<< HEAD
-            // Convert user vaddr
-            // TODO: do not panic when invalid vaddr
-            let buf = (buf as usize).into();
-            let kernel_vaddr: usize = a.get_user_space().to_kernel_addr(buf);
-=======
             // Allow acessing user vaddr
             unsafe { riscv::register::sstatus::set_sum() };
->>>>>>> cd3d917c
 
             let file = &mut fds[fd];
 
@@ -92,15 +88,8 @@
             if fd >= fds.len() {
                 return Err(AxError::InvalidInput);
             }
-<<<<<<< HEAD
-            // Convert user vaddr
-            // TODO: do not panic when invalid vaddr
-            let buf = (buf as usize).into();
-            let kernel_vaddr: usize = a.get_user_space().to_kernel_addr(buf);
-=======
             // Allow acessing user vaddr
             unsafe { riscv::register::sstatus::set_sum() };
->>>>>>> cd3d917c
 
             let file = &mut fds[fd];
 
@@ -124,15 +113,8 @@
         self.process.with_alive(|a| {
             let root_fs = fs::root::get_root_dir();
 
-<<<<<<< HEAD
-            // Convert user vaddr
-            // TODO: do not panic when invalid vaddr
-            let path = (path as usize).into();
-            let kernel_vaddr: usize = a.get_user_space().to_kernel_addr(path);
-=======
             // Allow acessing user vaddr
             unsafe { riscv::register::sstatus::set_sum() };
->>>>>>> cd3d917c
 
             let file = root_fs
                 .lookup(unsafe { utils::raw_ptr_to_ref_str(path) })
