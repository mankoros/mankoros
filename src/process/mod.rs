--- conflicted
+++ resolved
@@ -1,14 +1,9 @@
 use self::{lproc::LightProcess, userloop::OutermostFuture};
-<<<<<<< HEAD
-use crate::{executor, fs::new_vfs::top::VfsFileRef};
-use alloc::{sync::Arc, vec::Vec};
-=======
 use crate::{
-    executor,
-    fs::{self, vfs::filesystem::VfsNode},
+    executor::{self, block_on},
+    fs::{self, new_vfs::top::VfsFileRef},
 };
 use alloc::{string::ToString, sync::Arc, vec::Vec};
->>>>>>> cace3138
 
 pub mod aux_vector;
 pub mod lproc;
@@ -22,20 +17,14 @@
     let lproc = LightProcess::new();
 
     lproc.clone().do_exec(file, Vec::new(), Vec::new());
-    let future = OutermostFuture::new(lproc.clone(), async {
-        userloop::userloop(lproc).await;
-    });
-
-    let (r, t) = executor::spawn(future);
-    r.schedule();
-    t.detach();
+    spawn_proc(lproc);
 }
 
 pub fn spawn_init() {
     // Currently, we use busybox sh as the init process.
 
     let root_dir = fs::root::get_root_dir();
-    let busybox = root_dir.clone().lookup("/busybox").expect("Read busybox failed");
+    let busybox = block_on(root_dir.lookup("busybox")).expect("Read busybox failed");
 
     let args = ["busybox"]
         .to_vec()
@@ -45,14 +34,7 @@
 
     let lproc = LightProcess::new();
     lproc.clone().do_exec(busybox, args, Vec::new());
-
-    let future = OutermostFuture::new(lproc.clone(), async {
-        userloop::userloop(lproc).await;
-    });
-
-    let (r, t) = executor::spawn(future);
-    r.schedule();
-    t.detach();
+    spawn_proc(lproc);
 }
 
 pub fn spawn_proc(lproc: Arc<LightProcess>) {
