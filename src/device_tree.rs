--- conflicted
+++ resolved
@@ -1,10 +1,4 @@
-<<<<<<< HEAD
-
 use fdt::Fdt;
-
-=======
-use fdt::Fdt;
->>>>>>> cace3138
 
 use crate::{
     consts::{self, address_space::K_SEG_DTB},
