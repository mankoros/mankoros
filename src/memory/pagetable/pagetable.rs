//! PageTable infrastructure.
//! Derived from ArceOS and rCoreOS
//!
//! Copyright (c) 2023 MankorOS
//!

use crate::{
    arch, boot,
    consts::{
        self, address_space::K_SEG_PHY_MEM_BEG, device::MAX_PHYSICAL_MEMORY, device::PHYMEM_START,
        HUGE_PAGE_SIZE,
    },
    memory::{self, address::VirtPageNum},
    memory::{
        address::{PhysAddr, PhysAddr4K, VirtAddr, VirtAddr4K},
        frame,
    },
    process::with_shared_frame_mgr,
};

use alloc::{vec, vec::Vec};
<<<<<<< HEAD
use log::{trace, warn};
=======
use log::{debug, info, trace, warn};
>>>>>>> cace3138

use super::pte::{self, PTEFlags, PageTableEntry};

// Entries count in each page table level
pub const ENTRY_COUNT: usize = 512;

fn p4_index(vaddr: VirtAddr) -> usize {
    (vaddr.bits() >> (12 + 27)) & (ENTRY_COUNT - 1)
}

pub fn p3_index(vaddr: VirtAddr) -> usize {
    (vaddr.bits() >> (12 + 18)) & (ENTRY_COUNT - 1)
}

pub fn p2_index(vaddr: VirtAddr) -> usize {
    (vaddr.bits() >> (12 + 9)) & (ENTRY_COUNT - 1)
}

fn p1_index(vaddr: VirtAddr) -> usize {
    (vaddr.bits() >> 12) & (ENTRY_COUNT - 1)
}

/// Map kernel physical memory segment into virtual address space.
///
pub fn map_kernel_phys_seg() {
    let boot_pagetable = boot::boot_pagetable();

    // Map kernel physical memory
    for i in (0..unsafe { MAX_PHYSICAL_MEMORY }).step_by(HUGE_PAGE_SIZE) {
        let paddr: usize = i + unsafe { PHYMEM_START };
        let vaddr = VirtAddr::from(i + K_SEG_PHY_MEM_BEG);
        trace!("p3 index: {}", p3_index(vaddr));
        boot_pagetable[p3_index(vaddr)] = PageTableEntry::from((paddr >> 2) | 0xcf);
    }
}

/// Unmap the lower segment used for booting
pub fn unmap_boot_seg() {
    let boot_pagetable = boot::boot_pagetable();
    for i in 0..ENTRY_COUNT / 2 {
        // Lower half is user space
        boot_pagetable[i] = PageTableEntry::EMPTY;
    }
    unsafe { riscv::asm::sfence_vma_all() };
}

/// Switch to global kernel boot pagetable
pub fn enable_boot_pagetable() {
    let boot_pagetable = boot::boot_pagetable_paddr();
    arch::switch_page_table(boot_pagetable);
}

pub struct PageTable {
    root_paddr: PhysAddr4K,
    intrm_tables: Vec<PhysAddr4K>,
}

impl PageTable {
    pub fn new() -> Self {
        // Allocate 1 page for the root page table
        let root_paddr = Self::alloc_table();

        PageTable {
            root_paddr,
            intrm_tables: vec![root_paddr],
        }
    }

    pub fn new_with_kernel_seg() -> Self {
        // Allocate 1 page for the root page table
        let root_paddr = Self::alloc_table();
        let boot_root_paddr = PhysAddr::from(boot::boot_pagetable_paddr()).assert_4k();

        // Copy kernel segment
        unsafe { root_paddr.as_mut_page_slice().copy_from_slice(boot_root_paddr.as_page_slice()) }

        PageTable {
            root_paddr,
            intrm_tables: vec![root_paddr],
        }
    }

    pub fn new_with_paddr(paddr: PhysAddr4K) -> Self {
        PageTable {
            root_paddr: paddr,
            intrm_tables: vec![paddr],
        }
    }

    pub const fn root_paddr(&self) -> PhysAddr4K {
        self.root_paddr
    }

    /// map_page maps a physical page to a virtual address
    /// PTE::V is guaranteed to be set, so no need to set PTE::V
    pub fn map_page(&mut self, vaddr: VirtAddr4K, paddr: PhysAddr4K, flags: PTEFlags) {
        let new_pte = pte::PageTableEntry::new(paddr, PTEFlags::V | flags);
        // Get entry by vaddr
        let entry = self.get_entry_mut_or_create(vaddr.into());
        debug_assert!(!entry.is_valid(), "Remapping a valid page table entry");
        *entry = new_pte;
    }
    /// remap_page allows remapping valid page
    pub fn remap_page(&mut self, vaddr: VirtAddr4K, paddr: PhysAddr4K, flags: PTEFlags) {
        let new_pte = pte::PageTableEntry::new(paddr, PTEFlags::V | flags);
        // Get entry by vaddr
        let entry = self.get_entry_mut_or_create(vaddr.into());
        *entry = new_pte;
    }
    pub fn unmap_page(&mut self, vaddr: VirtAddr4K) -> PhysAddr4K {
        let entry = self.get_entry_mut(vaddr.into());
        let paddr = entry.paddr();
        debug_assert!(entry.is_valid(), "Unmapping a invalid page table entry");
        entry.clear();
        paddr
    }
    pub fn unmap_and_dealloc_page(&mut self, vaddr: VirtAddr4K) -> PhysAddr4K {
        let entry = self.get_entry_mut(vaddr.into());
        let paddr = entry.paddr();
        debug_assert!(entry.is_valid(), "Unmapping a invalid page table entry");
        entry.clear();
        frame::dealloc_frame(paddr);
        paddr
    }

    // map_region map a memory region from vaddr to paddr
    // PTE::V is guaranteed to be set, so no need to set PTE::V
    pub fn map_region(
        &mut self,
        vaddr: VirtAddr4K,
        paddr: PhysAddr4K,
        size: usize,
        flags: PTEFlags,
    ) {
        trace!(
            "map_region({:#x}): [{:#x}, {:#x}) -> [{:#x}, {:#x}) ({:#?})",
            self.root_paddr(),
            vaddr,
            vaddr.into() + size,
            paddr,
            paddr.into() + size,
            flags,
        );
        let mut vaddr = vaddr;
        let mut paddr = paddr;
        let mut size = size;
        while size > 0 {
            self.map_page(vaddr, paddr, flags);
            vaddr.offset_to_next_page();
            paddr.offset_to_next_page();
            size -= consts::PAGE_SIZE;
        }
    }

    pub fn unmap_region(&mut self, vaddr: VirtAddr4K, size: usize, dealloc: bool) {
        trace!(
            "unmap_region({:#x}) [{:#x}, {:#x})",
            self.root_paddr(),
            vaddr,
            vaddr.into() + size,
        );
        let mut vaddr = vaddr;
        let mut size = size;
        while size > 0 {
            if dealloc {
                self.unmap_and_dealloc_page(vaddr);
            } else {
                self.unmap_page(vaddr);
            }
            vaddr.offset_to_next_page();
            size -= consts::PAGE_SIZE;
        }
    }

    pub fn get_pte_copied_from_vpn(&mut self, vpn: VirtPageNum) -> Option<PageTableEntry> {
        self.get_entry_mut_opt(vpn.addr().into()).as_deref().copied()
    }
    pub fn get_pte_mut_from_vpn(&mut self, vpn: VirtPageNum) -> Option<&mut PageTableEntry> {
        self.get_entry_mut_opt(vpn.addr().into())
    }

    pub fn get_paddr_from_vaddr(&self, vaddr: VirtAddr) -> PhysAddr {
        self.get_entry_mut(vaddr).paddr().into() + vaddr.page_offset()
    }

    pub fn copy_table_and_mark_self_cow(
        &mut self,
        do_with_frame: impl Fn(PhysAddr4K) -> (),
    ) -> Self {
        let old = self;
        let mut new = Self::new();

        let op1_iter = old.table_of_mut(old.root_paddr).iter_mut();
        let np1_iter = new.table_of_mut(new.root_paddr).iter_mut();

        for (_idx, (op1, np1)) in Iterator::zip(op1_iter, np1_iter).enumerate() {
            if op1.is_leaf() {
                // Huge Page
                *np1 = *op1;
                continue;
            }
            let op2t = old.next_table_mut_opt(&op1);
            if op2t.is_none() {
                continue;
            }
            let op2_iter = op2t.unwrap().iter_mut();
            let np2_iter = new.next_table_mut_or_create(np1).iter_mut();

            for (op2, np2) in Iterator::zip(op2_iter, np2_iter) {
                if op2.is_leaf() {
                    // Huge Page
                    *np2 = *op2;
                    continue;
                }
                let op3t = old.next_table_mut_opt(&op2);
                if op3t.is_none() {
                    continue;
                }
                let op3_iter = op3t.unwrap().iter_mut();
                let np3_iter = new.next_table_mut_or_create(np2).iter_mut();

                for (op3, np3) in Iterator::zip(op3_iter, np3_iter) {
                    if op3.is_valid() {
                        debug_assert!(op3.is_leaf());
                        if op3.is_user() {
                            // Only user page need CoW
                            do_with_frame(op3.paddr());
                            op3.clear_writable();
                            op3.set_shared(); // Allow sharing already shared page
                        }
                        *np3 = *op3;
                    }
                }
            }
        }

        new
    }
}

// Private impl
impl PageTable {
    // Allocates a page for a table
    // the allocated page will be zeroed to ensure every PTE is not valid
    fn alloc_table() -> PhysAddr4K {
        let paddr = frame::alloc_frame().expect("failed to allocate page");
        // Fill with zeros
        unsafe {
            paddr.as_mut_page_slice().fill(0);
        }
        paddr
    }
    fn table_of<'a>(&self, paddr: PhysAddr4K) -> &'a [PageTableEntry] {
        // use kernel_vaddr here to work after kernel remapped
        let kernel_vaddr = memory::kernel_phys_to_virt(paddr.bits());
        unsafe { core::slice::from_raw_parts(kernel_vaddr as _, ENTRY_COUNT) }
    }

    fn table_of_mut<'a>(&self, paddr: PhysAddr4K) -> &'a mut [PageTableEntry] {
        // use kernel_vaddr here to work after kernel remapped
        let kernel_vaddr = memory::kernel_phys_to_virt(paddr.bits());
        unsafe { core::slice::from_raw_parts_mut(kernel_vaddr as _, ENTRY_COUNT) }
    }

    // Next level page table
    // Return a slice of the next level page table
    // Return None if not exist
    fn next_table_mut_opt<'a>(&self, pte: &PageTableEntry) -> Option<&'a mut [PageTableEntry]> {
        if pte.is_valid() {
            debug_assert!(pte.is_directory()); // Must be a directory
            Some(self.table_of_mut(pte.paddr()))
        } else {
            None
        }
    }

    // Next level page table
    // Return a slice of the next level page table
    fn next_table_mut<'a>(&self, pte: &PageTableEntry) -> &'a mut [PageTableEntry] {
        debug_assert!(pte.is_valid());
        self.table_of_mut(pte.paddr())
    }

    // Next level page table
    // Return a slice of the next level page table
    // Create if not exist
    fn next_table_mut_or_create<'a>(
        &mut self,
        pte: &mut PageTableEntry,
    ) -> &'a mut [PageTableEntry] {
        if !pte.is_valid() {
            let paddr = Self::alloc_table();
            self.intrm_tables.push(paddr);
            *pte = PageTableEntry::new(paddr, PTEFlags::V);
            self.table_of_mut(paddr)
        } else {
            self.next_table_mut(pte)
        }
    }

    fn get_entry_mut_opt(&self, vaddr: VirtAddr) -> Option<&mut PageTableEntry> {
        let p3 = self.table_of_mut(self.root_paddr);
        let p3e = &mut p3[p3_index(vaddr)];
        let p2 = self.next_table_mut_opt(p3e)?;
        let p2e = &mut p2[p2_index(vaddr)];
        let p1 = self.next_table_mut_opt(p2e)?;
        let p1e = &mut p1[p1_index(vaddr)];
        if p1e.is_valid() {
            Some(p1e)
        } else {
            None
        }
    }

    fn get_entry_mut(&self, vaddr: VirtAddr) -> &mut PageTableEntry {
        let p3 = self.table_of_mut(self.root_paddr);
        let p3e = &mut p3[p3_index(vaddr)];
        let p2 = self.next_table_mut(p3e);
        let p2e = &mut p2[p2_index(vaddr)];
        let p1 = self.next_table_mut(p2e);
        let p1e = &mut p1[p1_index(vaddr)];
        p1e
    }

    fn get_entry_mut_or_create(&mut self, vaddr: VirtAddr) -> &mut PageTableEntry {
        let p3 = self.table_of_mut(self.root_paddr);
        let p3e = &mut p3[p3_index(vaddr)];
        let p2 = self.next_table_mut_or_create(p3e);
        let p2e = &mut p2[p2_index(vaddr)];
        let p1 = self.next_table_mut_or_create(p2e);
        let p1e = &mut p1[p1_index(vaddr)];
        p1e
    }
}

impl Drop for PageTable {
    fn drop(&mut self) {
        // First
        // shared kernel segment pagetable is not in intrm_tables
        // so no extra things should be done
        for frame in &self.intrm_tables {
            // Debug sanity check
            with_shared_frame_mgr(|mgr| {
                if mgr.is_shared(frame.page_num()) {
                    panic!("Pagetable page should not be shared");
                }
            });
            let page = self.table_of(*frame);
            for pte in page.iter() {
                if pte.is_valid() && pte.is_leaf() && pte.is_user() {
                    warn!("Pagetable page {:#x} still valid user page", frame);
                    panic!("Pagetable page should not be valid");
                }
            }
            cfg_if::cfg_if! {
                if #[cfg(debug_assertions)] {
                    // Clear dealloc page when in debug
                    unsafe { frame.as_mut_page_slice().fill(0) };
                }
            }
            frame::dealloc_frame(*frame);
        }
    }
}<|MERGE_RESOLUTION|>--- conflicted
+++ resolved
@@ -19,11 +19,7 @@
 };
 
 use alloc::{vec, vec::Vec};
-<<<<<<< HEAD
 use log::{trace, warn};
-=======
-use log::{debug, info, trace, warn};
->>>>>>> cace3138
 
 use super::pte::{self, PTEFlags, PageTableEntry};
 
