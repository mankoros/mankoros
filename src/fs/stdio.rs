//! 标准输入输出流的 File 封装
//!
//! Adapted from MaturinOS
//! Copyright 2022 (C) MaturinOS
//! Copyright 2023 (C) MankorOS

use super::new_vfs::{top::VfsFile, DeviceIDCollection, VfsFileAttr};
use crate::{
<<<<<<< HEAD
    impl_vfs_default_non_dir, print,
=======
    ensure_offset_is_tail, impl_vfs_default_non_dir,
>>>>>>> 1110392c
    tools::errors::{dyn_future, ASysResult, SysError},
};
use log::warn;

/// 标准输入流
pub struct Stdin;
/// 标准输出流
pub struct Stdout;
/// 错误输出流。目前会和 Stdout 一样直接打印出来，
/// TODO: 当stdout卡死的时候照常输出
pub struct Stderr;

impl VfsFile for Stdin {
    impl_vfs_default_non_dir!(Stdin);

    fn write_at<'a>(&'a self, _offset: usize, _buf: &'a [u8]) -> ASysResult<usize> {
        dyn_future(async { Err(SysError::EPERM) })
    }

    fn read_at<'a>(&'a self, offset: usize, buf: &'a mut [u8]) -> ASysResult<usize> {
        ensure_offset_is_tail!(offset);
        // Offset is ignored
        dyn_future(async move {
            if buf.len() == 0 {
                return Ok(0);
            }
            // TODO: implement read
            Ok(1)
        })
    }

    fn get_page(
        &self,
        _offset: usize,
        _kind: super::new_vfs::top::MmapKind,
    ) -> ASysResult<crate::memory::address::PhysAddr4K> {
        unimplemented!("Stdin::get_page")
    }

    fn poll_ready(
        &self,
        _offset: usize,
        _len: usize,
        kind: super::new_vfs::top::PollKind,
    ) -> ASysResult<usize> {
        dyn_future(async move {
            if kind != super::new_vfs::top::PollKind::Read {
                return Err(SysError::EPERM);
            } else {
                // TODO: implement read
                Ok(1)
            }
        })
    }
    fn poll_read(&self, offset: usize, _buf: &mut [u8]) -> usize {
        ensure_offset_is_tail!(offset);
        // TODO: implement read
        1
    }
    fn poll_write(&self, _offset: usize, _buf: &[u8]) -> usize {
        panic!("Stdin::poll_write")
    }

    fn attr(&self) -> ASysResult<VfsFileAttr> {
        dyn_future(async {
            Ok(VfsFileAttr {
                kind: super::new_vfs::VfsFileKind::CharDevice,
                device_id: DeviceIDCollection::DEV_FS_ID,
                self_device_id: DeviceIDCollection::STDIN_FS_ID,
                byte_size: 0,
                block_count: 0,
                access_time: 0,
                modify_time: 0,
                create_time: 0, // TODO: create time
            })
        })
    }
}

impl VfsFile for Stdout {
    impl_vfs_default_non_dir!(Stdout);

<<<<<<< HEAD
    fn write_at<'a>(&'a self, _offset: usize, buf: &'a [u8]) -> ASysResult<usize> {
        dyn_future(async move {
            if let Ok(data) = core::str::from_utf8(buf) {
                cfg_if::cfg_if! {
                    if #[cfg(debug_assertions)] {
                        warn!("User stdout: {}", data);
                    } else {
                        print!("{}", data);
                    }
                }
                Ok(buf.len())
            } else {
                for i in 0..buf.len() {
                    warn!("User stdout (non-utf8): {} ", buf[i]);
                }
                Ok(buf.len())
            }
        })
=======
    fn write_at<'a>(&'a self, offset: usize, buf: &'a [u8]) -> ASysResult<usize> {
        dyn_future(async move { Ok(self.poll_write(offset, buf)) })
>>>>>>> 1110392c
    }

    fn read_at<'a>(&'a self, _offset: usize, _buf: &'a mut [u8]) -> ASysResult<usize> {
        dyn_future(async move { Err(SysError::EPERM) })
    }

    fn get_page(
        &self,
        _offset: usize,
        _kind: super::new_vfs::top::MmapKind,
    ) -> ASysResult<crate::memory::address::PhysAddr4K> {
        unimplemented!("Stdout::get_page")
    }

    fn poll_ready(
        &self,
        offset: usize,
        len: usize,
        kind: super::new_vfs::top::PollKind,
    ) -> ASysResult<usize> {
        ensure_offset_is_tail!(offset);
        dyn_future(async move {
            if kind != super::new_vfs::top::PollKind::Write {
                return Err(SysError::EPERM);
            } else {
                Ok(len)
            }
        })
    }
    fn poll_read(&self, _offset: usize, _buf: &mut [u8]) -> usize {
        panic!("Stdout::poll_read")
    }
    fn poll_write(&self, offset: usize, buf: &[u8]) -> usize {
        ensure_offset_is_tail!(offset);
        if let Ok(data) = core::str::from_utf8(buf) {
            warn!("User stdout: {}", data);
        } else {
            for i in 0..buf.len() {
                warn!("User stdout (non-utf8): {} ", buf[i]);
            }
        }
        buf.len()
    }

    fn attr(&self) -> ASysResult<VfsFileAttr> {
        dyn_future(async {
            Ok(VfsFileAttr {
                kind: super::new_vfs::VfsFileKind::CharDevice,
                device_id: DeviceIDCollection::DEV_FS_ID,
                self_device_id: DeviceIDCollection::STDOUT_FS_ID,
                byte_size: 0,
                block_count: 0,
                access_time: 0,
                modify_time: 0,
                create_time: 0, // TODO: create time
            })
        })
    }
}

impl VfsFile for Stderr {
    impl_vfs_default_non_dir!(Stdout);

    fn write_at<'a>(&'a self, offset: usize, buf: &'a [u8]) -> ASysResult<usize> {
        dyn_future(async move { Ok(self.poll_write(offset, buf)) })
    }

    fn read_at<'a>(&'a self, _offset: usize, _buf: &'a mut [u8]) -> ASysResult<usize> {
        dyn_future(async move { Err(SysError::EPERM) })
    }

    fn get_page(
        &self,
        _offset: usize,
        _kind: super::new_vfs::top::MmapKind,
    ) -> ASysResult<crate::memory::address::PhysAddr4K> {
<<<<<<< HEAD
        unimplemented!("Stderr::get_page")
=======
        unimplemented!("stderr::get_page")
    }

    fn poll_ready(
        &self,
        offset: usize,
        len: usize,
        kind: super::new_vfs::top::PollKind,
    ) -> ASysResult<usize> {
        ensure_offset_is_tail!(offset);
        dyn_future(async move {
            if kind != super::new_vfs::top::PollKind::Write {
                return Err(SysError::EPERM);
            } else {
                Ok(len)
            }
        })
    }
    fn poll_read(&self, _offset: usize, _buf: &mut [u8]) -> usize {
        panic!("stderr::poll_read")
    }
    fn poll_write(&self, offset: usize, buf: &[u8]) -> usize {
        ensure_offset_is_tail!(offset);
        if let Ok(data) = core::str::from_utf8(buf) {
            warn!("User stderr: {}", data);
        } else {
            for i in 0..buf.len() {
                warn!("User stderr (non-utf8): {} ", buf[i]);
            }
        }
        buf.len()
>>>>>>> 1110392c
    }

    fn attr(&self) -> ASysResult<VfsFileAttr> {
        dyn_future(async {
            Ok(VfsFileAttr {
                kind: super::new_vfs::VfsFileKind::CharDevice,
                device_id: DeviceIDCollection::DEV_FS_ID,
                self_device_id: DeviceIDCollection::STDOUT_FS_ID,
                byte_size: 0,
                block_count: 0,
                access_time: 0,
                modify_time: 0,
                create_time: 0, // TODO: create time
            })
        })
    }
}<|MERGE_RESOLUTION|>--- conflicted
+++ resolved
@@ -6,11 +6,7 @@
 
 use super::new_vfs::{top::VfsFile, DeviceIDCollection, VfsFileAttr};
 use crate::{
-<<<<<<< HEAD
-    impl_vfs_default_non_dir, print,
-=======
-    ensure_offset_is_tail, impl_vfs_default_non_dir,
->>>>>>> 1110392c
+    ensure_offset_is_tail, impl_vfs_default_non_dir, print,
     tools::errors::{dyn_future, ASysResult, SysError},
 };
 use log::warn;
@@ -93,29 +89,8 @@
 impl VfsFile for Stdout {
     impl_vfs_default_non_dir!(Stdout);
 
-<<<<<<< HEAD
-    fn write_at<'a>(&'a self, _offset: usize, buf: &'a [u8]) -> ASysResult<usize> {
-        dyn_future(async move {
-            if let Ok(data) = core::str::from_utf8(buf) {
-                cfg_if::cfg_if! {
-                    if #[cfg(debug_assertions)] {
-                        warn!("User stdout: {}", data);
-                    } else {
-                        print!("{}", data);
-                    }
-                }
-                Ok(buf.len())
-            } else {
-                for i in 0..buf.len() {
-                    warn!("User stdout (non-utf8): {} ", buf[i]);
-                }
-                Ok(buf.len())
-            }
-        })
-=======
     fn write_at<'a>(&'a self, offset: usize, buf: &'a [u8]) -> ASysResult<usize> {
         dyn_future(async move { Ok(self.poll_write(offset, buf)) })
->>>>>>> 1110392c
     }
 
     fn read_at<'a>(&'a self, _offset: usize, _buf: &'a mut [u8]) -> ASysResult<usize> {
@@ -136,7 +111,7 @@
         len: usize,
         kind: super::new_vfs::top::PollKind,
     ) -> ASysResult<usize> {
-        ensure_offset_is_tail!(offset);
+        // ensure_offset_is_tail!(offset);
         dyn_future(async move {
             if kind != super::new_vfs::top::PollKind::Write {
                 return Err(SysError::EPERM);
@@ -149,9 +124,15 @@
         panic!("Stdout::poll_read")
     }
     fn poll_write(&self, offset: usize, buf: &[u8]) -> usize {
-        ensure_offset_is_tail!(offset);
+        // ensure_offset_is_tail!(offset);
         if let Ok(data) = core::str::from_utf8(buf) {
-            warn!("User stdout: {}", data);
+            cfg_if::cfg_if! {
+                if #[cfg(debug_assertions)] {
+                    warn!("User stdout: {}", data);
+                } else {
+                    print!("{}", data);
+                }
+            }
         } else {
             for i in 0..buf.len() {
                 warn!("User stdout (non-utf8): {} ", buf[i]);
@@ -192,9 +173,6 @@
         _offset: usize,
         _kind: super::new_vfs::top::MmapKind,
     ) -> ASysResult<crate::memory::address::PhysAddr4K> {
-<<<<<<< HEAD
-        unimplemented!("Stderr::get_page")
-=======
         unimplemented!("stderr::get_page")
     }
 
@@ -226,7 +204,6 @@
             }
         }
         buf.len()
->>>>>>> 1110392c
     }
 
     fn attr(&self) -> ASysResult<VfsFileAttr> {
