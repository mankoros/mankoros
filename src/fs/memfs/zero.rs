--- conflicted
+++ resolved
@@ -1,10 +1,6 @@
 use crate::{
     fs::new_vfs::{
-<<<<<<< HEAD
-        top::{MmapKind, VfsFile},
-=======
         top::{MmapKind, PollKind, VfsFile},
->>>>>>> 1110392c
         DeviceIDCollection, VfsFileAttr, VfsFileKind,
     },
     impl_vfs_default_non_dir,
