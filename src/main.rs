--- conflicted
+++ resolved
@@ -223,11 +223,7 @@
 
     cfg_if::cfg_if! {
         if #[cfg(debug_assertions)] {
-<<<<<<< HEAD
             let cases = ["busybox"];
-=======
-            let cases = ["fork"];
->>>>>>> f01ad201
         } else {
             let cases = [
                 "getpid",
