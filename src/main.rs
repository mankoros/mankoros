--- conflicted
+++ resolved
@@ -47,15 +47,10 @@
 use consts::address_space;
 use consts::memlayout;
 
-<<<<<<< HEAD
-use crate::memory::address::kernel_virt_text_to_phys;
-use crate::memory::pagetable;
-=======
 use crate::consts::platform;
 use crate::fs::{disk, partition};
-use crate::memory::address::virt_text_to_phys;
-use crate::memory::{pagetable, phys_dev_to_virt};
->>>>>>> 26209745
+use crate::memory::address::kernel_virt_text_to_phys;
+use crate::memory::{kernel_phys_dev_to_virt, pagetable};
 
 use trap::ticks;
 
@@ -135,7 +130,7 @@
 
     for reg in platform::VIRTIO_MMIO_REGIONS {
         kernal_page_table.map_region(
-            phys_dev_to_virt(reg.0).into(),
+            kernel_phys_dev_to_virt(reg.0).into(),
             reg.0.into(),
             reg.1,
             PTEFlags::R | PTEFlags::W,
