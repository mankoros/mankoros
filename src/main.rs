#![no_std] // don't link the Rust standard library
#![no_main] // disable all Rust-level entry points
#![feature(naked_functions)]
#![feature(asm_const)]
#![feature(panic_info_message)]
#![feature(alloc_error_handler)]
#![feature(const_trait_impl)]
#![feature(const_mut_refs)]
#![feature(sync_unsafe_cell)]
#![feature(allocator_api)]
#![feature(new_uninit)]
#![allow(dead_code)]
#![feature(map_try_insert)]
#![feature(btree_drain_filter)]
#![feature(let_chains)]
#![feature(const_convert)]
#![feature(get_mut_unchecked)] // VFS workaround
#![feature(negative_impls)]
#![feature(pointer_byte_offsets)]
#![feature(box_into_inner)]
extern crate alloc;

use alloc::boxed::Box;
use alloc::vec::Vec;
use core::fmt::Write;
<<<<<<< HEAD



=======
>>>>>>> cace3138
use core::panic::PanicInfo;
use core::sync::atomic::{AtomicBool, AtomicUsize, Ordering};
use lazy_static::lazy_static;

mod arch;
mod boot;
mod consts;
mod drivers;
mod fs;
mod logging;
mod memory;
mod sync;
mod syscall;
mod utils;
#[macro_use]
mod xdebug;
mod device_tree;
mod executor;
mod lazy_init;
mod process;
mod signal;
mod timer;
mod tools;
mod trap;

use drivers::EarlyConsole;
use log::{error, info, warn};
use memory::frame;
use memory::heap;
use sync::SpinNoIrqLock;

use crate::boot::boot_pagetable_paddr;
use crate::consts::address_space::K_SEG_PHY_MEM_BEG;
use crate::utils::SerialWrapper;

use crate::memory::address::{kernel_virt_text_to_phys};
use crate::memory::{pagetable};
use crate::executor::block_on;


// use trap::ticks;

// Global shared atomic varible

pub static DEVICE_REMAPPED: AtomicBool = AtomicBool::new(false);

pub static BOOT_HART_CNT: AtomicUsize = AtomicUsize::new(0);

// Early console
pub static mut EARLY_UART: EarlyConsole = EarlyConsole {};

pub static mut UART0: SpinNoIrqLock<Option<Box<dyn Write>>> = SpinNoIrqLock::new(None);

/// Boot hart rust entry point
///
///
#[no_mangle]
pub extern "C" fn boot_rust_main(boot_hart_id: usize, boot_pc: usize) -> ! {
    // Clear BSS before anything else
    boot::clear_bss();
    unsafe { consts::device::PLATFORM_BOOT_PC = boot_pc };

    // Print boot message
    boot::print_boot_msg();
    // Print current boot hart
    println!("Early SBI console initialized");
    println!("Hart {} init booting up", boot_hart_id);
    // Parse device tree
    let device_tree = device_tree::early_parse_device_tree();

    // Initial logging support
    println!("Logging initializing...");
    logging::init();
    info!("Logging initialised");

    let device_tree_size =
        humansize::SizeFormatter::new(device_tree.total_size(), humansize::BINARY);
    info!("Device tree size: {}", device_tree_size);

    info!("UART start address: {:#x}", unsafe {
        consts::device::UART0_BASE
    });
    for memory_region in device_tree.memory().regions() {
        let memory_size =
            humansize::SizeFormatter::new(memory_region.size.unwrap_or(0), humansize::BINARY);
        info!(
            "Memory start: {:#x}, size: {}",
            memory_region.starting_address as usize, memory_size
        );
    }

    // Print boot memory layout
    consts::memlayout::print_memlayout();

    // Initial memory system
    frame::init();
    // Test the physical frame allocator
    frame::test_first_frame();
    heap::init();

    // Initialize interrupt controller
    trap::trap::init();

    // Initialize timer
    timer::init();

    // Test ebreak
    unsafe {
        riscv::asm::ebreak();
    }

    // Map physical memory
    pagetable::pagetable::map_kernel_phys_seg();
    info!(
        "Physical memory mapped {:#x} -> {:#x}",
        K_SEG_PHY_MEM_BEG,
        unsafe { consts::device::PHYMEM_START }
    );

    // Next stage device initialization
    device_tree::device_init();
    // Probe devices
    drivers::init_device_manager();
    let manager = drivers::get_device_manager_mut();
    manager.probe();
    manager.map_devices();
    manager.devices_init();
    manager.enable_external_interrupts();

    let serial0 = manager.serials()[0].clone();
    let serial = SerialWrapper::new(serial0);
    unsafe { *UART0.lock(here!()) = Some(Box::new(serial)) };

    info!("Console switching...");
    DEVICE_REMAPPED.store(true, Ordering::SeqCst);
    info!("Console switched to UART0");

    // Start other cores
    let alt_rust_main_phys = kernel_virt_text_to_phys(boot::alt_entry as usize);
    info!("Starting other cores at 0x{:x}", alt_rust_main_phys);
    let harts = drivers::get_device_manager().bootable_cpus();
    let hart_freq = drivers::get_device_manager().cpu_freqs();
    let hart_cnt = harts.len();
    for hart_id in harts {
        if hart_id != boot_hart_id {
            sbi_rt::hart_start(hart_id, alt_rust_main_phys, boot_pagetable_paddr())
                .expect("Starting hart failed");
        }
    }
    BOOT_HART_CNT.fetch_add(1, Ordering::SeqCst);

    // Wait for all the harts to finish booting
    while BOOT_HART_CNT.load(Ordering::SeqCst) != hart_cnt {}

    info!("Total harts booted: {}", hart_cnt);
    info!(
        "Hart frequency: {:?} MHz",
        hart_freq.iter().map(|f| f / 1000000).collect::<Vec<_>>()
    );

    // Remove low memory mappings
    pagetable::pagetable::unmap_boot_seg();
    unsafe {
        riscv::asm::sfence_vma_all();
    }
    info!("Boot memory unmapped");

    fs::init_filesystems(manager.disks()[0].clone());


    cfg_if::cfg_if! {
        if #[cfg(debug_assertions)] {
            let cases = [];
        } else {
            let cases = [
                "getpid",
                "getppid",
                "brk",
                "open",
                "fstat",
                "uname",
                "getcwd",
                "dup",
                "dup2",
                "mkdir_",
                "fork",
                "yield",
                "clone",
                "execve",
                "chdir",
                "exit",
                "read",
                "write",
                "close",
                "mmap",
                "munmap",
                "getdents",
                "unlink",
                "wait",
                "waitpid",
                "openat",
                "pipe",
                "mount",
                "umount",
                "gettimeofday",
                "times",
                "sleep",
            ];
        }
    }

    let root_dir = fs::root::get_root_dir();
    for case_name in cases.into_iter() {
        warn!(
            "============== Running test case: {} ================",
            case_name
        );
        let test_case = block_on(root_dir.lookup(case_name))
            .expect("Read test case failed");
        process::spawn_proc_from_file(test_case);
        executor::run_until_idle();
    }

    process::spawn_init();
    executor::run_until_idle();

    // Shutdown
    sbi_rt::system_reset(sbi_rt::Shutdown, sbi_rt::NoReason);

    unreachable!();
}
/// Other hart rust entry point
///
///
#[no_mangle]
pub extern "C" fn alt_rust_main(hart_id: usize) -> ! {
    info!("Hart {} started at stack: 0x{:x}", hart_id, arch::fp());
    BOOT_HART_CNT.fetch_add(1, Ordering::SeqCst);

    // Initialize interrupt controller
    // trap::trap::init();
    loop {}
}

pub static PANIC_COUNT: AtomicUsize = AtomicUsize::new(0);

/// This function is called on panic.
#[panic_handler]
fn panic(info: &PanicInfo) -> ! {
    let logging_initialized = unsafe { logging::INITIALIZED.load(Ordering::SeqCst) };
    DEVICE_REMAPPED.store(false, Ordering::SeqCst);
    if PANIC_COUNT.fetch_add(1, core::sync::atomic::Ordering::SeqCst) >= 1 {
        error!("Panicked while processing panic. Very Wrong!");
        loop {}
    }
    if let Some(location) = info.location() {
        if logging_initialized {
            error!(
                "Panic at {}:{}, msg: {}",
                location.file(),
                location.line(),
                info.message().unwrap()
            );
        } else {
            println!(
                "Panic at {}:{}, msg: {}",
                location.file(),
                location.line(),
                info.message().unwrap()
            );
        }
    } else {
        if let Some(msg) = info.message() {
            if logging_initialized {
                error!("Panicked: {}", msg);
            } else {
                println!("Panicked: {}", msg);
            }
        } else {
            if logging_initialized {
                error!("Unknown panic: {:?}", info);
            } else {
                println!("Unknown panic: {:?}", info);
            }
        }
    }

    xdebug::backtrace();

    loop {}
}<|MERGE_RESOLUTION|>--- conflicted
+++ resolved
@@ -23,12 +23,7 @@
 use alloc::boxed::Box;
 use alloc::vec::Vec;
 use core::fmt::Write;
-<<<<<<< HEAD
-
-
-
-=======
->>>>>>> cace3138
+
 use core::panic::PanicInfo;
 use core::sync::atomic::{AtomicBool, AtomicUsize, Ordering};
 use lazy_static::lazy_static;
@@ -64,10 +59,9 @@
 use crate::consts::address_space::K_SEG_PHY_MEM_BEG;
 use crate::utils::SerialWrapper;
 
-use crate::memory::address::{kernel_virt_text_to_phys};
-use crate::memory::{pagetable};
 use crate::executor::block_on;
-
+use crate::memory::address::kernel_virt_text_to_phys;
+use crate::memory::pagetable;
 
 // use trap::ticks;
 
@@ -197,7 +191,6 @@
     info!("Boot memory unmapped");
 
     fs::init_filesystems(manager.disks()[0].clone());
-
 
     cfg_if::cfg_if! {
         if #[cfg(debug_assertions)] {
@@ -246,8 +239,7 @@
             "============== Running test case: {} ================",
             case_name
         );
-        let test_case = block_on(root_dir.lookup(case_name))
-            .expect("Read test case failed");
+        let test_case = block_on(root_dir.lookup(case_name)).expect("Read test case failed");
         process::spawn_proc_from_file(test_case);
         executor::run_until_idle();
     }
