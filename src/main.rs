#![no_std] // don't link the Rust standard library
#![no_main] // disable all Rust-level entry points
#![feature(naked_functions)]
#![feature(asm_const)]
#![feature(panic_info_message)]
#![feature(alloc_error_handler)]
#![feature(const_trait_impl)]
#![feature(const_mut_refs)]
#![feature(sync_unsafe_cell)]
#![feature(allocator_api)]
#![feature(new_uninit)]
#![allow(dead_code)]
#![feature(map_try_insert)]
#![feature(btree_drain_filter)]
#![feature(let_chains)]
#![feature(const_convert)]
#![feature(get_mut_unchecked)] // VFS workaround
<<<<<<< HEAD
#![feature(negative_impls)]
=======
#![feature(pointer_byte_offsets)]
#![feature(box_into_inner)]
>>>>>>> 027ffaa3
extern crate alloc;

use alloc::boxed::Box;
use alloc::vec::Vec;
use core::fmt::Write;
use core::num::NonZeroU32;
use core::panic::PanicInfo;
use core::sync::atomic::{AtomicBool, AtomicUsize, Ordering};
use lazy_static::lazy_static;

mod arch;
mod boot;
mod consts;
mod drivers;
mod fs;
mod logging;
mod memory;
mod sync;
mod syscall;
mod utils;
#[macro_use]
mod xdebug;
mod axerrno;
mod device_tree;
mod executor;
mod lazy_init;
mod process;
mod signal;
mod timer;
mod tools;
mod trap;

use drivers::EarlyConsole;
use log::{error, info, warn};
use memory::frame;
use memory::heap;
use sync::SpinNoIrqLock;

use crate::arch::get_hart_id;
use crate::boot::boot_pagetable_paddr;
use crate::consts::address_space::K_SEG_PHY_MEM_BEG;
use crate::fs::vfs::filesystem::VfsNode;
use crate::fs::vfs::node::VfsDirEntry;
<<<<<<< HEAD
use crate::memory::address::{kernel_virt_text_to_phys, PhysAddr, VirtAddr, PhysAddr4K, VirtAddr4K};
use crate::memory::{kernel_phys_dev_to_virt, pagetable};
=======
use crate::memory::address::kernel_virt_text_to_phys;
use crate::memory::{kernel_phys_dev_to_virt, kernel_phys_to_virt, pagetable};
>>>>>>> 027ffaa3

// use trap::ticks;

// Global shared atomic varible

pub static DEVICE_REMAPPED: AtomicBool = AtomicBool::new(false);

pub static BOOT_HART_CNT: AtomicUsize = AtomicUsize::new(0);

// Early console
pub static mut EARLY_UART: EarlyConsole = EarlyConsole {};

pub static mut UART0: SpinNoIrqLock<Option<Box<dyn Write>>> = SpinNoIrqLock::new(None);

/// Boot hart rust entry point
///
///
#[no_mangle]
pub extern "C" fn boot_rust_main(boot_hart_id: usize, boot_pc: usize) -> ! {
    // Clear BSS before anything else
    boot::clear_bss();
    unsafe { consts::device::PLATFORM_BOOT_PC = boot_pc };

    // Print boot message
    boot::print_boot_msg();
    // Print current boot hart
    println!("Early SBI console initialized");
    println!("Hart {} init booting up", boot_hart_id);
    // Parse device tree
    let device_tree = device_tree::early_parse_device_tree();

    // Initial logging support
    println!("Logging initializing...");
    logging::init();
    info!("Logging initialised");

    let device_tree_size =
        humansize::SizeFormatter::new(device_tree.total_size(), humansize::BINARY);
    info!("Device tree size: {}", device_tree_size);

    info!("UART start address: {:#x}", unsafe {
        consts::device::UART0_BASE
    });
    for memory_region in device_tree.memory().regions() {
        let memory_size =
            humansize::SizeFormatter::new(memory_region.size.unwrap_or(0), humansize::BINARY);
        info!(
            "Memory start: {:#x}, size: {}",
            memory_region.starting_address as usize, memory_size
        );
    }

    // Print boot memory layout
    consts::memlayout::print_memlayout();

    // Initial memory system
    frame::init();
    // Test the physical frame allocator
    frame::test_first_frame();
    heap::init();

    // Get hart info
    let hart_cnt = boot::get_hart_status();
    info!("Total harts: {}", hart_cnt);

    // Initialize interrupt controller
    trap::trap::init();

    // Initialize timer
    // trap::timer::init();
    timer::init();

    // Test ebreak
    unsafe {
        riscv::asm::ebreak();
    }
<<<<<<< HEAD
    let mut kernal_page_table = memory::pagetable::pagetable::PageTable::new_with_paddr(
        PhysAddr4K::from(boot::boot_pagetable_paddr()),
    );
    // Map physical memory
    pagetable::pagetable::map_kernel_phys_seg();
    info!("Physical memory mapped at {:#x}", consts::PHYMEM_START);
    // Map devices

    kernal_page_table.map_page(
        VirtAddr4K::from(memlayout::UART0_BASE + address_space::K_SEG_HARDWARE_BEG),
        PhysAddr4K::from(memlayout::UART0_BASE),
        PTEFlags::R | PTEFlags::W,
    );

    for reg in platform::VIRTIO_MMIO_REGIONS {
        kernal_page_table.map_region(
            VirtAddr4K::from(kernel_phys_dev_to_virt(reg.0)),
            PhysAddr4K::from(reg.0),
            reg.1,
            PTEFlags::R | PTEFlags::W,
        );
    }
=======

    // Map physical memory
    pagetable::pagetable::map_kernel_phys_seg();
    info!(
        "Physical memory mapped {:#x} -> {:#x}",
        K_SEG_PHY_MEM_BEG,
        unsafe { consts::device::PHYMEM_START }
    );

    // Next stage device initialization
    device_tree::device_init();
>>>>>>> 027ffaa3

    info!("Console switching...");
    DEVICE_REMAPPED.store(true, Ordering::SeqCst);
    info!("Console switched to UART0");

    // Start other cores
    let alt_rust_main_phys = kernel_virt_text_to_phys(boot::alt_entry as usize);
    info!("Starting other cores at 0x{:x}", alt_rust_main_phys);
    for hart_id in 0..hart_cnt {
        if hart_id != boot_hart_id {
            sbi_rt::hart_start(hart_id, alt_rust_main_phys, boot_pagetable_paddr())
                .expect("Starting hart failed");
        }
    }
    BOOT_HART_CNT.fetch_add(1, Ordering::SeqCst);

    // Wait for all the harts to finish booting
    while BOOT_HART_CNT.load(Ordering::SeqCst) != hart_cnt {}
    // Remove low memory mappings
    pagetable::pagetable::unmap_boot_seg();
    unsafe {
        riscv::asm::sfence_vma_all();
    }
    info!("Boot memory unmapped");

    // Probe devices
    let mut manager = drivers::DeviceManager::new();
    manager.probe();
    manager.map_devices();

    fs::init_filesystems(manager.disks()[0].clone());

    let root_dir = fs::root::get_root_dir();

    let mut test_cases = Vec::new();
    for _ in 0..64 {
        test_cases.push(VfsDirEntry::new_empty());
    }

    let test_cases_amount = root_dir
        .clone()
        .lookup("/")
        .unwrap()
        .read_dir(0, &mut test_cases[..])
        .expect("Read root dir failed");

    let test_cases = test_cases[..test_cases_amount].to_vec();

    info!("Total cases: {}", test_cases.len());
    for case in test_cases.into_iter() {
        info!("{}", case.d_name());
    }

    let run_test_case = |path: &'static str| {
        let test_case = root_dir.clone().lookup(path).expect("Read test case failed");
        process::spawn_proc_from_file(test_case);
    };

    cfg_if::cfg_if! {
        if #[cfg(debug_assertions)] {
            let cases = ["fork"];
        } else {
            let cases = [
                "getpid",
                "getppid",
                "brk",
                "open",
                "fstat",
                "uname",
                "getcwd",
                "dup",
                "dup2",
                "mkdir_",
                "fork",
                "yield",
                "clone",
                "execve",
                "chdir",
                "exit",
                "read",
                "write",
                "close",
                "mmap",
                "munmap",
                "getdents",
                "unlink",
                "wait",
                "waitpid",
                "openat",
                "pipe",
                "mount",
                "umount",
                "gettimeofday",
                "times",
                "sleep",
            ];
        }
    }

    for case_name in cases.into_iter() {
        warn!(
            "============== Running test case: {} ================",
            case_name
        );
        run_test_case(case_name);
        executor::run_until_idle();
    }

    // Shutdown
    sbi_rt::system_reset(sbi_rt::Shutdown, sbi_rt::NoReason);

    unreachable!();
}
/// Other hart rust entry point
///
///
#[no_mangle]
pub extern "C" fn alt_rust_main(hart_id: usize) -> ! {
    info!("Hart {} started at stack: 0x{:x}", hart_id, arch::fp());
    BOOT_HART_CNT.fetch_add(1, Ordering::SeqCst);

    // Initialize interrupt controller
    // trap::trap::init();
    loop {}
    unreachable!();
}

pub static PANIC_COUNT: AtomicUsize = AtomicUsize::new(0);

/// This function is called on panic.
#[panic_handler]
fn panic(info: &PanicInfo) -> ! {
    let logging_initialized = unsafe { logging::INITIALIZED.load(Ordering::SeqCst) };
    DEVICE_REMAPPED.store(false, Ordering::SeqCst);
    if PANIC_COUNT.fetch_add(1, core::sync::atomic::Ordering::SeqCst) >= 1 {
        error!("Panicked while processing panic. Very Wrong!");
        loop {}
    }
    if let Some(location) = info.location() {
        if logging_initialized {
            error!(
                "Panic at {}:{}, msg: {}",
                location.file(),
                location.line(),
                info.message().unwrap()
            );
        } else {
            println!(
                "Panic at {}:{}, msg: {}",
                location.file(),
                location.line(),
                info.message().unwrap()
            );
        }
    } else {
        if let Some(msg) = info.message() {
            if logging_initialized {
                error!("Panicked: {}", msg);
            } else {
                println!("Panicked: {}", msg);
            }
        } else {
            if logging_initialized {
                error!("Unknown panic: {:?}", info);
            } else {
                println!("Unknown panic: {:?}", info);
            }
        }
    }

    xdebug::backtrace();

    loop {}
}<|MERGE_RESOLUTION|>--- conflicted
+++ resolved
@@ -15,12 +15,9 @@
 #![feature(let_chains)]
 #![feature(const_convert)]
 #![feature(get_mut_unchecked)] // VFS workaround
-<<<<<<< HEAD
 #![feature(negative_impls)]
-=======
 #![feature(pointer_byte_offsets)]
 #![feature(box_into_inner)]
->>>>>>> 027ffaa3
 extern crate alloc;
 
 use alloc::boxed::Box;
@@ -64,13 +61,10 @@
 use crate::consts::address_space::K_SEG_PHY_MEM_BEG;
 use crate::fs::vfs::filesystem::VfsNode;
 use crate::fs::vfs::node::VfsDirEntry;
-<<<<<<< HEAD
-use crate::memory::address::{kernel_virt_text_to_phys, PhysAddr, VirtAddr, PhysAddr4K, VirtAddr4K};
-use crate::memory::{kernel_phys_dev_to_virt, pagetable};
-=======
-use crate::memory::address::kernel_virt_text_to_phys;
+use crate::memory::address::{
+    kernel_virt_text_to_phys, PhysAddr, PhysAddr4K, VirtAddr, VirtAddr4K,
+};
 use crate::memory::{kernel_phys_dev_to_virt, kernel_phys_to_virt, pagetable};
->>>>>>> 027ffaa3
 
 // use trap::ticks;
 
@@ -147,30 +141,6 @@
     unsafe {
         riscv::asm::ebreak();
     }
-<<<<<<< HEAD
-    let mut kernal_page_table = memory::pagetable::pagetable::PageTable::new_with_paddr(
-        PhysAddr4K::from(boot::boot_pagetable_paddr()),
-    );
-    // Map physical memory
-    pagetable::pagetable::map_kernel_phys_seg();
-    info!("Physical memory mapped at {:#x}", consts::PHYMEM_START);
-    // Map devices
-
-    kernal_page_table.map_page(
-        VirtAddr4K::from(memlayout::UART0_BASE + address_space::K_SEG_HARDWARE_BEG),
-        PhysAddr4K::from(memlayout::UART0_BASE),
-        PTEFlags::R | PTEFlags::W,
-    );
-
-    for reg in platform::VIRTIO_MMIO_REGIONS {
-        kernal_page_table.map_region(
-            VirtAddr4K::from(kernel_phys_dev_to_virt(reg.0)),
-            PhysAddr4K::from(reg.0),
-            reg.1,
-            PTEFlags::R | PTEFlags::W,
-        );
-    }
-=======
 
     // Map physical memory
     pagetable::pagetable::map_kernel_phys_seg();
@@ -182,7 +152,6 @@
 
     // Next stage device initialization
     device_tree::device_init();
->>>>>>> 027ffaa3
 
     info!("Console switching...");
     DEVICE_REMAPPED.store(true, Ordering::SeqCst);
